--- conflicted
+++ resolved
@@ -3,16 +3,12 @@
 load_dir: "/storage1/yinjie.tang/Active/jerry.kong/gofa_exp/saved_exp/2024-09-25_11:25:25.656384_809"
 grad_acc_step: 32
 last_epochs: 0
-num_epochs: 0
-mode: autoencodergen
+num_epochs: 1
+mode: autoencoder
 batch_size: 1
 lr: 0.0001
-<<<<<<< HEAD
 l2: 0.1
 selections: True
-=======
-l2: 0.0
->>>>>>> fc7ce1cd
 llm_max_length: 256
 
 val_interval: 4000
@@ -26,15 +22,10 @@
   - pubmed_link
 
 sample_size_per_task:
-<<<<<<< HEAD
-  - 40000
-  - 80000
-=======
   - 100000
   - 100000
   - 40000
   - 50000
->>>>>>> fc7ce1cd
   - 5000
   - 5000
 hops:
@@ -54,7 +45,6 @@
   - 5
 ways: 10
 instructs: True
-selections: True
 
 eval_task_names:
   - cora_node
